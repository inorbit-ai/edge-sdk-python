# -*- coding: utf-8 -*-

"""Top-level package for InOrbit Python Edge SDK."""

__author__ = "InOrbit"
__email__ = "support@inorbit.ai"
# Do not edit this string manually, always use bumpversion
# Details in CONTRIBUTING.md
<<<<<<< HEAD
__version__ = "1.16.1"
=======
__version__ = "1.17.0"
>>>>>>> 864e1099


def get_module_version():
    return __version__<|MERGE_RESOLUTION|>--- conflicted
+++ resolved
@@ -6,11 +6,7 @@
 __email__ = "support@inorbit.ai"
 # Do not edit this string manually, always use bumpversion
 # Details in CONTRIBUTING.md
-<<<<<<< HEAD
-__version__ = "1.16.1"
-=======
 __version__ = "1.17.0"
->>>>>>> 864e1099
 
 
 def get_module_version():
