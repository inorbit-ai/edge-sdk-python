--- conflicted
+++ resolved
@@ -9,14 +9,10 @@
 import socks
 import ssl
 import threading
-<<<<<<< HEAD
 from inorbit_edge.inorbit_pb2 import LocationAndPoseMessage
 from time import time
 from time import sleep
 
-=======
-from time import sleep
->>>>>>> 86532219
 
 INORBIT_CLOUD_SDK_ROBOT_CONFIG_URL = "https://control.inorbit.ai/cloud_sdk_robot_config"
 
@@ -188,14 +184,8 @@
             "protocol": "mqtt://",
             "websocket_port": 9001,
             "websocket_protocol": "ws://",
-<<<<<<< HEAD
-            "username": "zuyimawasu",
-            "password": "BOst0Ow1B4joPTiv",
-=======
             "username": "xajaratiqu",
-            "password": "VAlXvj57BFAO7qHU",
-            "robotApiKey": "H_2QCEQz6pD7i7xF",
->>>>>>> 86532219
+            "password": "VAlXvj57BFAO7qHU"
         }
 
         # Use username and password authentication
@@ -224,14 +214,7 @@
         self.client.connect(hostname, port, keepalive=10)
         self.client.loop_start()
 
-<<<<<<< HEAD
-        # TODO: cap retries to 10 or so
-        while not self.client.is_connected():
-            sleep(1)
-            self.logger.debug("Waiting for connection...")
-=======
         self._wait_for_connection_state(self._is_connected)
->>>>>>> 86532219
 
         self.logger.info(
             "MQTT connection initiated. {}:{} ({})".format(
