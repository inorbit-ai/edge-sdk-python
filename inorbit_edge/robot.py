--- conflicted
+++ resolved
@@ -11,13 +11,10 @@
 import socks
 import ssl
 import threading
-<<<<<<< HEAD
 from inorbit_edge.inorbit_pb2 import LocationAndPoseMessage
 from time import time
 from time import sleep
-=======
 import requests
->>>>>>> ad4a9169
 
 
 INORBIT_CLOUD_SDK_ROBOT_CONFIG_URL = "https://control.inorbit.ai/cloud_sdk_robot_config"
@@ -200,18 +197,6 @@
 
     def connect(self):
         """Configures MQTT client and connect to the service."""
-<<<<<<< HEAD
-        # TODO: call _fetch_robot_config. Assuming it returns a dict
-        robot_config = {
-            "hostname": "localdev.com",
-            "port": 1883,
-            "protocol": "mqtt://",
-            "websocket_port": 9001,
-            "websocket_protocol": "ws://",
-            "username": "foletolece",
-            "password": "dvoBJmNUpoZAUeRC",
-        }
-=======
         try:
             robot_config = self._fetch_robot_config()
         except Exception:
@@ -219,7 +204,6 @@
                 "Failed to fetch config for robot {}".format(self.robot_id)
             )
             raise
->>>>>>> ad4a9169
 
         # Use username and password authentication
         self.client.username_pw_set(robot_config["username"], robot_config["password"])
