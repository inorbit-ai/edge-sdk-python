#!/usr/bin/env python
# -*- coding: utf-8 -*-


from inorbit_edge import __version__ as inorbit_edge_version
import os
import logging
import paho.mqtt.client as mqtt
from urllib.parse import urlsplit
import socks
import ssl
import threading
from inorbit_edge.inorbit_pb2 import LocationAndPoseMessage
from time import time
from time import sleep
import requests


INORBIT_CLOUD_SDK_ROBOT_CONFIG_URL = "https://control.inorbit.ai/cloud_sdk_robot_config"

MQTT_POSE_TOPIC = "ros/loc/data2"


class RobotSession:
    def __init__(self, robot_id, robot_name, api_key, **kwargs) -> None:
        """Initialize a robot session.

        Args:
            robot_id (str): ID of the robot.
            robot_name (str): Robot name.
            api_key (str): API key for authenticating against InOrbit Cloud services.
            endpoint (str): InOrbit URL. Defaults: INORBIT_CLOUD_SDK_ROBOT_CONFIG_URL.
            use_ssl (bool): Configures MQTT client to use SSL. Defaults: True.
        """

        self.logger = logging.getLogger(__class__.__name__)

        self.robot_id = robot_id
        self.robot_name = robot_name
        self.api_key = api_key
        # The agent version is generated based on the InOrbit Edge SDK version
        self.agent_version = f"{inorbit_edge_version}.edgesdk_py"
        self.endpoint = kwargs.get("endpoint", INORBIT_CLOUD_SDK_ROBOT_CONFIG_URL)

        # Use SSL by default
        self.use_ssl = kwargs.get("use_ssl", True)

        # Use TCP transport by default. The client will use websockets
        # transport if the environment variable HTTP_PROXY is set.
        self.use_websockets = kwargs.get("use_websockets", False)

        # Read optional proxy configuration from environment variables
        # We use ``self.http_proxy`` to indicate if proxy configuration should be used.
        # TODO: enable explicit proxy configuration on ``RobotSession`` constructor.
        self.http_proxy = os.getenv("HTTP_PROXY")
        if self.http_proxy == "":
            self.logger.warn("Found empty HTTP_PROXY variable. Ignoring.")
            self.http_proxy = None
        if self.http_proxy is not None:
            self.logger.info(
                "Found HTTP_PROXY environment configuration = {:}. "
                "Will use WebSockets transport.".format(self.http_proxy)
            )
            self.use_websockets = True

        # Create mqtt client
        if self.use_websockets:
            self.client = mqtt.Client(protocol=mqtt.MQTTv311, transport="websockets")
            self.logger.debug("MQTT client created using websockets transport")
        else:
            self.client = mqtt.Client(protocol=mqtt.MQTTv311, transport="tcp")
            self.logger.debug("MQTT client created using tcp transport")

        # Configure proxy hostname and port if necessary
        if self.http_proxy is not None:
            parts = urlsplit(self.http_proxy)
            proxy_hostname = parts.hostname
            proxy_port = parts.port

            if not proxy_port:
                self.logger.warn("Empty proxy port. Is 'HTTP_PROXY' correct?")

            self.logger.debug(
                "Configuring client proxy: {}:{}".format(proxy_hostname, proxy_port)
            )
            self.client.proxy_set(
                proxy_type=socks.HTTP, proxy_addr=proxy_hostname, proxy_port=proxy_port
            )

        # Register callbacks
        self.client.on_connect = self.on_connect

    def _fetch_robot_config(self):
        """Gets robot config by posting appkey and robot/agent info.
        All params are provided on the RobotSession constructor
        """
        self.logger.info("Fetching config for robot {}".format(self.robot_id))
        # get params from self
        params = {
            "appKey": self.api_key,
            "robotId": self.robot_id,
            "hostname": self.robot_name,
            "agentVersion": self.agent_version,
        }

        # post request to fetch robot config
        response = requests.post(self.endpoint, data=params)
        response.raise_for_status()

        # TODO: validate fetched config
        return response.json()

    def on_connect(self, client, userdata, flags, rc):
        """MQTT client connect callback.

        Args:
            client:     the client instance for this callback
            userdata:   the private user data as set in Client() or userdata_set()
            flags:      response flags sent by the broker
            rc:         the connection result
        """

        # Only assume that the robot is connected if return code is 0.
        # Other values are taken as errors (check here:
        # http://docs.oasis-open.org/mqtt/mqtt/v3.1.1/os/mqtt-v3.1.1-os.html#_Toc398718035)
        # so connection process needs to be aborted.
        if rc == 0:
            self.logger.info("Connected to MQTT")
        else:
            self.logger.warn("Unable to connect. rc = {:d}.".format(rc))
            return

        # Send robot online status.
        # This method is blocking so do it on a separate thread just in case.
        threading.Thread(
            target=self.send_robot_status, kwargs={"robot_status": "1"}
        ).start()

    def send_robot_status(self, robot_status):
        """Sends robot online/offline status message.

        This method blocks until either the message
        is sent or the client errors out.

        Args:
            robot_status (Union[bool,str]): Connection status
                It supports ``bool`` and ``str`` values ("0" or "1")

        Raises:
            ValueError: on invalid ``robot_status``
        """

        # Validate ``robot_status`` parameter.
        if isinstance(robot_status, bool):
            robot_status = "1" if robot_status else "0"

        if robot_status not in ["0", "1"]:
            raise ValueError("Robot status must be boolean, '0' or '1'")

        # Every time we connect or disconnect to the service, send
        # updated status including online/offline bit
        status_message = "{}|{}|{}|{}".format(
            robot_status, self.api_key, self.agent_version, self.robot_name
        )
        ret = self.publish(
            "r/{}/state".format(self.robot_id), status_message, qos=1, retain=True
        )
        self.logger.info("Publishing status {}. ret = {}.".format(robot_status, ret))

        # TODO: handle errors while waiting for publish. Consider that
        # this method would tipically run on a separate thread.
        ret.wait_for_publish()
        published = ret.is_published()

        self.logger.info(
            "Robot status '{}' published: {:b}.".format(robot_status, published)
        )

    def _is_connected(self):
        return self.client.is_connected()

    def _is_disconnected(self):
        return not self.client.is_connected()

    def _wait_for_connection_state(self, state_func):
        for _ in range(5):
            self.logger.info(
                "Waiting for MQTT connection state '{}' ...".format(state_func.__name__)
            )
            sleep(1)
            if state_func():
                return
        raise RuntimeError(
            "Connection state never reached: {}".format(state_func.__name__)
        )

    def connect(self):
        """Configures MQTT client and connect to the service."""
        try:
            robot_config = self._fetch_robot_config()
        except Exception:
            self.logger.error(
                "Failed to fetch config for robot {}".format(self.robot_id)
            )
            raise

        # Use username and password authentication
        self.client.username_pw_set(robot_config["username"], robot_config["password"])

        # Configure "will" message to ensure the robot state
        # is set to offline if connection is interrupted
        will_topic = "r/{}/state".format(self.robot_id)
        will_payload = "0|{}".format(self.api_key)
        self.client.will_set(will_topic, will_payload, qos=1, retain=True)

        # TODO: add support for user-provided CA certificate file.
        if self.use_ssl:
            self.logger.debug("Configuring client to use SSL")
            self.client.tls_set(
                "/etc/ssl/certs/ca-certificates.crt", tls_version=ssl.PROTOCOL_TLSv1_2
            )

        # Configure MQTT client hostname and port
        hostname = robot_config["hostname"]
        port = (
            robot_config["websockets_port"]
            if self.use_websockets
            else robot_config["port"]
        )
        self.client.connect(hostname, port, keepalive=10)
        self.client.loop_start()

        self._wait_for_connection_state(self._is_connected)

        self.logger.info(
            "MQTT connection initiated. {}:{} ({})".format(
                hostname, port, "websockets" if self.use_websockets else "MQTT"
            )
        )

    def disconnect(self):
        """Ends session, disconnecting from cloud services"""
        self.logger.info("Ending robot session")
        self.send_robot_status(robot_status="0")
        self.client.disconnect()

        self._wait_for_connection_state(self._is_disconnected)

        self.logger.info("Disconnected from MQTT broker")

    def publish(self, topic, message, qos=0, retain=False):
        return self.client.publish(topic=topic, payload=message, qos=qos, retain=retain)

<<<<<<< HEAD
    def publish_protobuf(self, subtopic, message, qos=0, retain=False):
        topic = "r/{}/{}".format(self.robot_id, subtopic)
        self.logger.debug("Publishing to topic {}".format(topic))
        ret = self.publish(
            topic, bytearray(message.SerializeToString()), qos=qos, retain=retain
        )
        self.logger.debug(ret)

    def publish_pose(self, x, y, yaw, frame_id="map", ts=None):
        message = LocationAndPoseMessage()
        message.ts = ts if ts else int(time() * 1000)
        message.pos_x = x
        message.pos_y = y
        message.yaw = yaw
        message.frame_id = frame_id
        self.publish_protobuf(MQTT_POSE_TOPIC, message)
=======

class RobotSessionFactory:
    """Builds RobotSession objects using provided"""

    def __init__(self, **robot_session_kw_args):
        """Configures this factory with the arguments to pass to the
        constructor of instances.
        """
        self.robot_session_kw_args = robot_session_kw_args

    def build(self, robot_id, robot_name):
        """Builds a RobotSession object using the provided id and name.
        It also passes the  robot_session_kw_args set when creating the factory to the
        RobotSession constructor.
        """
        return RobotSession(robot_id, robot_name, **self.robot_session_kw_args)


class RobotSessionPool:
    """Pool of robot sessions that handles connections for many robots in an
    efficient way"""

    def __init__(self, robot_session_factory):
        """Creates the pool
        Args:
          - robot_session_factory: factory used to build individual RobotSession
          objects
        """
        self.robot_session_factory = robot_session_factory
        self.robot_sessions = {}
        self.getting_session_mutex = threading.Lock()

    def get_session(self, robot_id, robot_name=""):
        """Returns a connected RobotSession for the specified robot"""
        self.getting_session_mutex.acquire()
        try:
            # mutext to avoid the case of asking for the same robot twice and
            # opening 2 connections
            if not self.has_robot(robot_id):
                self.robot_sessions[robot_id] = self.robot_session_factory.build(
                    robot_id, robot_name
                )
                self.robot_sessions[robot_id].connect()
            return self.robot_sessions[robot_id]
        finally:
            self.getting_session_mutex.release()

    def tear_down(self):
        """Destroys all RobotSession in this pool"""
        for rs in self.robot_sessions.values():
            rs.disconnect()
        self.robot_sessions = {}

    def has_robot(self, robot_id):
        """Checks if a RobotSession for a specific robot exists in this pool"""
        return robot_id in self.robot_sessions

    def free_robot_session(self, robot_id):
        """Destroys a RobotSession in this pool"""
        if not self.has_robot(robot_id):
            return
        sess = self.get_session(robot_id)
        sess.disconnect()
        del self.robot_sessions[robot_id]
>>>>>>> 451ddf62
<|MERGE_RESOLUTION|>--- conflicted
+++ resolved
@@ -251,7 +251,6 @@
     def publish(self, topic, message, qos=0, retain=False):
         return self.client.publish(topic=topic, payload=message, qos=qos, retain=retain)
 
-<<<<<<< HEAD
     def publish_protobuf(self, subtopic, message, qos=0, retain=False):
         topic = "r/{}/{}".format(self.robot_id, subtopic)
         self.logger.debug("Publishing to topic {}".format(topic))
@@ -268,7 +267,6 @@
         message.yaw = yaw
         message.frame_id = frame_id
         self.publish_protobuf(MQTT_POSE_TOPIC, message)
-=======
 
 class RobotSessionFactory:
     """Builds RobotSession objects using provided"""
@@ -332,5 +330,4 @@
             return
         sess = self.get_session(robot_id)
         sess.disconnect()
-        del self.robot_sessions[robot_id]
->>>>>>> 451ddf62
+        del self.robot_sessions[robot_id]