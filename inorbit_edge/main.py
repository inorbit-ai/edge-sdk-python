--- conflicted
+++ resolved
@@ -18,13 +18,9 @@
 robot_session = RobotSession(
     robot_id="edgesdk_python_robot_2",
     robot_name="edgesdk_python_robot",
-<<<<<<< HEAD
-    api_key="dM2hJtKebPYJmbgz",
-=======
     api_key="t7WbNVmRZxVZSxcZ",
     # add this endpoint if you want to target local
     # endpoint="http://localdev.com:3000/cloud_sdk_robot_config",
->>>>>>> ad4a9169
     use_ssl=False,
 )
 
