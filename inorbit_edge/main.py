--- conflicted
+++ resolved
@@ -20,11 +20,6 @@
     robot_id="edgesdk_python_robot_2",
     robot_name="edgesdk_python_robot",
     api_key="dM2hJtKebPYJmbgz",
-<<<<<<< HEAD
-=======
-    # add this endpoint if you want to target local
-    # endpoint="http://localdev.com:3000/cloud_sdk_robot_config",
->>>>>>> 5b2f6cfc
     use_ssl=False,
 )
 
@@ -40,11 +35,7 @@
 sleep(1)
 robot_session.publish_pose(0, 0, 4)
 sleep(20)
-<<<<<<< HEAD
-
-=======
 log.info(robot_session)
 robot_session.publish_key_values({'k1': '1', 'k2': 'my_value'})
 sleep(10)
->>>>>>> 5b2f6cfc
 robot_session.disconnect()