--- conflicted
+++ resolved
@@ -42,11 +42,7 @@
 
 requirements = [
     "requests==2.26.0",
-<<<<<<< HEAD
     "paho_mqtt==1.6.1",
-=======
-    "paho_mqtt>=1.6.1",
->>>>>>> 5b2f6cfc
     "PySocks==1.7.1",
     "protobuf==3.19.3"
 ]
